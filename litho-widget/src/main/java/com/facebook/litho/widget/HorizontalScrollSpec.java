--- conflicted
+++ resolved
@@ -347,13 +347,10 @@
       mComponentHeight = 0;
       mScrollPosition = null;
       mOnScrollChangeListener = null;
-<<<<<<< HEAD
+      setScrollX(0);
       if (mScrollStateDetector != null) {
         mScrollStateDetector.setListener(null);
       }
-=======
-      setScrollX(0);
->>>>>>> c248ee7e
     }
   }
 
