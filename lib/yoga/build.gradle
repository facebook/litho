apply plugin: 'com.android.library'

android {
    compileSdkVersion rootProject.compileSdkVersion
    buildToolsVersion rootProject.buildToolsVersion

    defaultConfig {
        minSdkVersion rootProject.minSdkVersion
        targetSdkVersion rootProject.targetSdkVersion
    }
}

dependencies {
    implementation deps.soloader
    implementation deps.jsr305
    implementation deps.inferAnnotations
    implementation project(':litho-annotations')
    compileOnly    deps.proguardAnnotations
}

// Our current NDK setup only gets us half-way there to a way to run Yoga
// locally for unit tests. We're reusing the buck builds for now and hopefully
// someone (maybe you!) will fix this and get CMake to help us out.
task buckBuild(type: Exec) {
    workingDir rootDir
<<<<<<< HEAD
    def buckPath = System.getenv('BUCK_PATH') ?: 'buck'
    environment BUCKVERSION: 'last'
<<<<<<< HEAD
=======
=======
    environment BUCKVERSION: System.getenv('BUCKVERSION') ?: 'latest'
>>>>>>> 892e5599
    def buckPath = System.getenv('BUCK_PATH') ?: 'buck'
>>>>>>> 08caf348fdd3f61e8b64713dcdd5b2047deb3215
    commandLine buckPath, 'build', '//lib/yogajni:jni#default,shared'
}<|MERGE_RESOLUTION|>--- conflicted
+++ resolved
@@ -23,15 +23,7 @@
 // someone (maybe you!) will fix this and get CMake to help us out.
 task buckBuild(type: Exec) {
     workingDir rootDir
-<<<<<<< HEAD
+    environment BUCKVERSION: System.getenv('BUCKVERSION') ?: 'latest'
     def buckPath = System.getenv('BUCK_PATH') ?: 'buck'
-    environment BUCKVERSION: 'last'
-<<<<<<< HEAD
-=======
-=======
-    environment BUCKVERSION: System.getenv('BUCKVERSION') ?: 'latest'
->>>>>>> 892e5599
-    def buckPath = System.getenv('BUCK_PATH') ?: 'buck'
->>>>>>> 08caf348fdd3f61e8b64713dcdd5b2047deb3215
     commandLine buckPath, 'build', '//lib/yogajni:jni#default,shared'
 }