module.exports = {
  title: 'Litho',
  tagline: 'A declarative UI framework for Android',
  url: 'https://your-docusaurus-test-site.com',
  baseUrl: '/',
  favicon: 'favicon.png',
  organizationName: 'facebook', // Usually your GitHub org/user name.
  projectName: 'docusaurus', // Usually your repo name.
  themeConfig: {
    defaultDarkMode: false,
    disableDarkMode: true,
    navbar: {
      title: 'Litho',
      logo: {
        alt: 'Litho Logo',
        src: 'logo.svg',
      },
      links: [
        {
          to: 'docs/',
          activeBasePath: 'docs',
          label: 'Docs',
          position: 'right',
        },
        {
          to: '#',
          activeBasePath: '#',
          label: 'API',
          position: 'right',
        },
        {
          to: 'docs/tutorial',
          activeBasePath: 'docs/tutorial',
          label: 'Tutorial',
          position: 'right',
        },
        {
          href: 'https://github.com/facebook/litho',
          label: 'GitHub',
          position: 'right',
        },
      ],
    },
    footer: {
      style: 'dark',
<<<<<<< HEAD
      logo: {
        alt: 'Facebook Open Source Logo',
        src: 'oss_logo.png',
        href: 'https://opensource.facebook.com',
      },
      links: [
        {
          title: 'Learn',
          items: [
            {
              label: 'Getting Started',
              to: 'docs/',
            },
            {
              label: 'API',
              to: 'api/',
            },
          ]
        },
        {
          title: 'Open Source',
          items: [
            {
              label: 'How To Contribute',
              to: 'docs/contributing',
            },
            {
              label: 'Open Source Projects',
              to: 'https://opensource.facebook.com',
            },
          ]
        },
        {
          title: 'Social',
          items: [
            {
              label: 'Github',
              to: '#',
            },
            {
              label: 'Twitter',
              to: '#',
            },
          ]
=======
      links: [
        {
          label: 'Open Source Projects',
          to: 'https://opensource.facebook.com/',
        },
        {
          label: 'Github',
          to: 'https://github.com/facebook/litho',
        },
        {
          label: 'Twitter',
          to: 'https://twitter.com/fblitho',
>>>>>>> 5391dc5f
        },
      ],
      logo: {
        alt: 'Facebook Open Source Logo',
        src: 'static/oss_logo.png',
        href: 'https://opensource.facebook.com',
      },
    },
    prism: {
      theme: require('prism-react-renderer/themes/github'),
      additionalLanguages: ['groovy', 'kotlin'],
    },
  },
  plugins: ['docusaurus-plugin-sass'],
  presets: [
    [
      '@docusaurus/preset-classic',
      {
        docs: {
          // It is recommended to set document id as docs home page (`docs/` path).
          homePageId: 'getting-started',
          sidebarPath: require.resolve('./sidebars.js'),
          editUrl:
            'https://github.com/facebook/litho/edit/master/website/',
        },
        theme: {
          customCss: require.resolve('./src/css/custom.scss'),
        },
      },
    ],
  ],
};<|MERGE_RESOLUTION|>--- conflicted
+++ resolved
@@ -43,7 +43,6 @@
     },
     footer: {
       style: 'dark',
-<<<<<<< HEAD
       logo: {
         alt: 'Facebook Open Source Logo',
         src: 'oss_logo.png',
@@ -88,20 +87,6 @@
               to: '#',
             },
           ]
-=======
-      links: [
-        {
-          label: 'Open Source Projects',
-          to: 'https://opensource.facebook.com/',
-        },
-        {
-          label: 'Github',
-          to: 'https://github.com/facebook/litho',
-        },
-        {
-          label: 'Twitter',
-          to: 'https://twitter.com/fblitho',
->>>>>>> 5391dc5f
         },
       ],
       logo: {
