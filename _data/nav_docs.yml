--- conflicted
+++ resolved
@@ -5,13 +5,9 @@
   - id: components
   - id: props
 - title: Handling Events
-<<<<<<< HEAD
   items:
   - id: accessibility-handling
-=======
-  items: 
   - id: visibility-handling
->>>>>>> e5cccf37
 - title: Compatibility
 - title: Testing
 - title: RecyclerComponent
