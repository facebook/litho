--- conflicted
+++ resolved
@@ -1,12 +1,8 @@
-<<<<<<< HEAD
-- title: Getting started
-=======
 - title: Introducting Litho
   items:
   - id: intro
   - id: motivation
-- title: The Basics
->>>>>>> 65b10237
+- title: Getting started
   items:
   - id: installation
   - id: writing-components
@@ -33,13 +29,9 @@
   - id: visibility-handling
 - title: Compatibility
   items:
-<<<<<<< HEAD
   - id: styles-and-resources
-  - id: compat-accessibility
+  - id: accessibility
   - id: rtl
-=======
-  - id: accessibility
->>>>>>> 65b10237
 - title: Testing
   items:
   - id: unit-testing
