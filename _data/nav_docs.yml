--- conflicted
+++ resolved
@@ -4,13 +4,10 @@
   - id: tutorial
   - id: components
   - id: props
-<<<<<<< HEAD
 - title: Concepts
   items:
   - id: writing-components
-=======
   - id: state
->>>>>>> ecff5e99
 - title: Handling Events
   items:
   - id: accessibility-handling
