--- conflicted
+++ resolved
@@ -18,10 +18,7 @@
 
 In this example, `MyComponent` will be laid out by the hosting `LithoView`, which you can use in your application as you would normally use an Android View. See the [tutorial](/docs/tutorial#hello-world) for an example on how to use it in an Activity.
 
-<<<<<<< HEAD
-> IMPORTANT: The LithoView from this example, if directly used in your view hierarchy as is, will perform layout synchronously on the main thread.  
-=======
 > IMPORTANT: The LithoView from this example, if directly used in your view hierarchy as is, will perform layout synchronously on the main thread.
->>>>>>> 8689c6cb
+
 For more information about performing layout off the main thread, see [Async Layout](/docs/asynchronous-layout).
 
